--- conflicted
+++ resolved
@@ -152,11 +152,7 @@
     {% else %}
     <h3>News</h3>
 
-<<<<<<< HEAD
-    <p>scikit-learn 0.10 is available
-=======
     <p>scikit-learn 0.11 is available
->>>>>>> 4ae44b0f
     for <a href="https://sourceforge.net/projects/scikit-learn/files/">download</a>.
     See <a href="{{pathto('whats_new')}}">what's new</a> and tips
     on <a href="{{pathto('install')}}">installing</a>.</p>
